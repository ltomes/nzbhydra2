--- conflicted
+++ resolved
@@ -60,11 +60,7 @@
         <dependency>
             <groupId>org.nzbhydra</groupId>
             <artifactId>mapping</artifactId>
-<<<<<<< HEAD
-            <version>5.0.1-SNAPSHOT</version>
-=======
             <version>5.0.1</version>
->>>>>>> c4e3c825
             <exclusions>
                 <exclusion>
                     <artifactId>jaxb-impl</artifactId>
