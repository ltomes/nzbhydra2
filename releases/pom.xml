--- conflicted
+++ resolved
@@ -4,20 +4,12 @@
     <parent>
         <groupId>org.nzbhydra</groupId>
         <artifactId>nzbhydra2</artifactId>
-<<<<<<< HEAD
-        <version>5.0.1-SNAPSHOT</version>
-=======
         <version>5.0.1</version>
->>>>>>> c4e3c825
     </parent>
 
     <artifactId>releases</artifactId>
     <packaging>pom</packaging>
-<<<<<<< HEAD
-    <version>5.0.1-SNAPSHOT</version>
-=======
     <version>5.0.1</version>
->>>>>>> c4e3c825
 
     <modules>
         <module>generic-release</module>
