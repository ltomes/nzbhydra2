### v1.0.17
Feature: Don't require restart for change of log level
Feature: Show status updates during update
Fix: In some cases restarting resulted in shutdown. If you are affected by this you will to manually update the wrapper from this release
Fix: In some cases duplicate detection would throw an exception
<<<<<<< HEAD
=======
Feature: Support JSON output for API searches
>>>>>>> a1f7325e

### v1.0.16
Fix: Make sure users don't enter an insane download limit value
Fix: Fix forbidden regexes which might've let some results through
Feature: Add option to disable CSRF protection and disable it by default

### v1.0.15
Feature: Pull NZB download status from configured downloaders instead of relying on extension scripts
Feature: Add button to check caps for all/all incomplete (yellow) indexers
Fix: Anonymize username:password pairs in URLs in logs
Fix: Torznab results were returned wrong, preventing Hydra from being added to radarr

### v1.0.14
Fix: Gracefully shutdown when restarting or quitting while search requests are handled

### v1.0.13
Fix: NZBs proxied from indexers were returned with wrong / random seeming file name

### v1.0.12
Feature: Allow migrating only the config, skipping the database migration

### v1.0.11
Fix: Fix error in auth introduced in a previous version

### v1.0.10
Feature: Improve the logging for web exceptions (which are often swallowed which makes debugging harder)
Fix: Name of the category would not update in the category dropdown box on the search page
Fix: Allow searching without a query in the UI

### v1.0.9
Fix: Allow NZBHydra2 to be shown in an iFrame (e.g. organizr)

### v1.0.8
Fix: Increase lengths for columns which may contain very long texts (errors, queries)

### v1.0.7
Fix: Fix bug in wrapper that I introduced in last version. Oh well...

### v1.0.6
Note: Improve the way the host is determined. External URL should not need to be set when not using a reverse proxy
Note: Remove PyYAML dependency from wrapper

### v1.0.5
Note: Make migration a bit more stable
Note: Make sure wrapper is started from correct folder

### v1.0.4
Note: So many fixes

### v1.0.3
Note: So many fixes

### v1.0.2
Note: First public release. Welcome!<|MERGE_RESOLUTION|>--- conflicted
+++ resolved
@@ -3,10 +3,7 @@
 Feature: Show status updates during update
 Fix: In some cases restarting resulted in shutdown. If you are affected by this you will to manually update the wrapper from this release
 Fix: In some cases duplicate detection would throw an exception
-<<<<<<< HEAD
-=======
 Feature: Support JSON output for API searches
->>>>>>> a1f7325e
 
 ### v1.0.16
 Fix: Make sure users don't enter an insane download limit value
