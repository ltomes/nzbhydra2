/*
 *  (C) Copyright 2017 TheOtherP (theotherp@posteo.net)
 *
 *  Licensed under the Apache License, Version 2.0 (the "License");
 *  you may not use this file except in compliance with the License.
 *  You may obtain a copy of the License at
 *
 *      http://www.apache.org/licenses/LICENSE-2.0
 *
 *  Unless required by applicable law or agreed to in writing, software
 *  distributed under the License is distributed on an "AS IS" BASIS,
 *  WITHOUT WARRANTIES OR CONDITIONS OF ANY KIND, either express or implied.
 *  See the License for the specific language governing permissions and
 *  limitations under the License.
 */

angular
    .module('nzbhydraApp')
    .directive('hydraChecksFooter', hydraChecksFooter);

function hydraChecksFooter() {
    return {
        templateUrl: 'static/html/directives/checks-footer.html',
        controller: controller
    };

    function controller($scope, UpdateService, RequestsErrorHandler, HydraAuthService, $http, $uibModal, ConfigService, GenericStorageService, ModalService, growl, NotificationService, bootstrapped) {
        $scope.updateAvailable = false;
        $scope.checked = false;
        var welcomeIsBeingShown = false;

        $scope.mayUpdate = HydraAuthService.getUserInfos().maySeeAdmin;

        $scope.$on("user:loggedIn", function () {
            if (HydraAuthService.getUserInfos().maySeeAdmin && !$scope.checked) {
                retrieveUpdateInfos();
            }
        });

        function checkForOutOfMemoryException() {
            GenericStorageService.get("outOfMemoryDetected", false).then(function (response) {
                if (response.data !== "" && response.data) {
                    //headline, message, params, size, textAlign
                    ModalService.open("Out of memory error detected", 'The log indicates that the process ran out of memory. Please increase the XMX value in the main config and restart.', {
                        yes: {
                            text: "OK"
                        }
                    }, undefined, "left");
                    GenericStorageService.put("outOfMemoryDetected", false, false);
                }
            });
        }

        function checkForOpenToInternet() {
            GenericStorageService.get("showOpenToInternetWithoutAuth", false).then(function (response) {
                if (response.data !== "" && response.data) {
                    //headline, message, params, size, textAlign
                    ModalService.open("Security issue - open to internet", 'It looks like NZBHydra is exposed to the internet without any authentication enable. Please make sure it cannot be reached from outside your network or enable an authentication method.', {
                        yes: {
                            text: "OK"
                        }
                    }, undefined, "left");
                    GenericStorageService.put("showOpenToInternetWithoutAuth", false, false);
                }
            });
        }

<<<<<<< HEAD
        console.log("Checking for below Java 17.");
=======
>>>>>>> dc1cc469

        function checkForJavaBelow17() {
            GenericStorageService.get("belowJava17", false).then(function (response) {
                if (response.data !== "" && response.data) {
                    console.log("Java below 17");
                    //headline, message, params, size, textAlign
                    ModalService.open("Java version below 17", 'You\'re currently running NZBHydra2 with an older java version. A future update will require Java 17. Please install <a href="https://adoptium.net/" target="_blank">Java 17</a> (not higher) from here.', {
                        yes: {
                            text: "OK"
                        }
                    }, undefined, "left");
                    GenericStorageService.put("belowJava17", false, false);
                }
            });
        }

<<<<<<< HEAD
        console.log("Checking for failed backup.");

        function checkForFailedBackup() {
            GenericStorageService.get("FAILED_BACKUP", false).then(function (response) {
                if (response.data !== "" && response.data && !response.data) {
                    console.log("Failed backup detected");
                    //headline, message, params, size, textAlign
                    ModalService.open("Failed backup", 'The creation of a backup file has failed. Error message: \"' + response.data.message + '."<br> For details please check the log around ' + response.data.time + '.', {
=======
        function checkForManualUpdateTo5x() {
            GenericStorageService.get("MANUAL_UPDATE_5x", false).then(function (response) {
                if (response.data !== "" && response.data) {
                    console.log("Manual update to 5.x necessary");
                    //headline, message, params, size, textAlign
                    ModalService.open("Manual update necessary", 'A new version of NZBHydra is available. Unfortunately due to some massive changes an automatic update is not possible (or advisable). Please see ' +
                        '<a href="https://github.com/theotherp/nzbhydra2/wiki/Updating-from-4.x-to-5.x" target="_blank">the wiki</a> for update instructions.', {
>>>>>>> dc1cc469
                        yes: {
                            text: "OK"
                        }
                    }, undefined, "left");
<<<<<<< HEAD
                    GenericStorageService.put("FAILED_BACKUP", false, null);
=======
                    GenericStorageService.put("MANUAL_UPDATE_5x", false, false);
>>>>>>> dc1cc469
                }
            });
        }

        function checkForOutdatedWrapper() {
            $http.get("internalapi/updates/isDisplayWrapperOutdated").then(function (response) {
                var data = response.data;
                if (data !== undefined && data !== null && data) {
                    ModalService.open("Outdated wrappers detected", 'The NZBHydra wrappers (i.e. the executables or python scripts you use to run NZBHydra) seem to be outdated. Please update them.<br><br>\n' +
                        '      Shut down NZBHydra, <a href="https://github.com/theotherp/nzbhydra2/releases/latest">download the latest version</a> and extract all the relevant wrapper files into your main NZBHydra folder.<br>\n' +
                        '      For Windows these files are:\n' +
                        '      <ul>\n' +
                        '        <li>NZBHydra2.exe</li>\n' +
                        '        <li>NZBHydra2 Console.exe</li>\n' +
                        '      </ul>\n' +
                        '      For linux these files are:\n' +
                        '      <ul>\n' +
                        '        <li>nzbhydra2</li>\n' +
                        '        <li>nzbhydra2wrapper.py</li>\n' +
                        '        <li>nzbhydra2wrapperPy3.py</li>\n' +
                        '      </ul>\n' +
                        '      Make sure to overwrite all of these files that already exist - you don\'t need to update any files that aren\'t already present.\n' +
                        '      <br><br>\n' +
                        '      Afterwards start NZBHydra again.', {
                        yes: {
                            text: "OK",
                            onYes: function () {
                                $http.put("internalapi/updates/setOutdatedWrapperDetectedWarningShown")
                            }
                        }
                    }, undefined, "left");

                }
            });
        }

        if ($scope.mayUpdate) {
            retrieveUpdateInfos();
            checkForOutOfMemoryException();
            checkForOutdatedWrapper();
            checkForOpenToInternet();
            checkForJavaBelow17();
<<<<<<< HEAD
            checkForFailedBackup();
=======
            checkForManualUpdateTo5x();
>>>>>>> dc1cc469
        }

        function retrieveUpdateInfos() {
            $scope.checked = true;
            UpdateService.getInfos().then(function (response) {
                if (response) {
                    $scope.currentVersion = response.data.currentVersion;
                    $scope.latestVersion = response.data.latestVersion;
                    $scope.latestVersionIsBeta = response.data.latestVersionIsBeta;
                    $scope.updateAvailable = response.data.updateAvailable;
                    $scope.changelog = response.data.changelog;
                    $scope.updatedExternally = response.data.updatedExternally;
                    $scope.showUpdateBannerOnUpdatedExternally = response.data.showUpdateBannerOnUpdatedExternally;
                    $scope.showWhatsNewBanner = response.data.showWhatsNewBanner;
                    if ($scope.updatedExternally && !$scope.showUpdateBannerOnUpdatedExternally) {
                        $scope.updateAvailable = false;
                    }
                    $scope.automaticUpdateToNotice = response.data.automaticUpdateToNotice;


                    $scope.$emit("showUpdateFooter", $scope.updateAvailable);
                    $scope.$emit("showAutomaticUpdateFooter", $scope.automaticUpdateToNotice);
                } else {
                    $scope.$emit("showUpdateFooter", false);
                }
            });
        }

        $scope.update = function () {
            UpdateService.update($scope.latestVersion);
        };

        $scope.ignore = function () {
            UpdateService.ignore($scope.latestVersion);
            $scope.updateAvailable = false;
            $scope.$emit("showUpdateFooter", $scope.updateAvailable);
        };

        $scope.showChangelog = function () {
            UpdateService.showChanges($scope.latestVersion);
        };

        $scope.showChangesFromAutomaticUpdate = function () {
            UpdateService.showChangesFromAutomaticUpdate();
            $scope.automaticUpdateToNotice = null;
            $scope.$emit("showAutomaticUpdateFooter", false);
        };

        $scope.dismissChangesFromAutomaticUpdate = function () {
            $scope.automaticUpdateToNotice = null;
            $scope.$emit("showAutomaticUpdateFooter", false);
            console.log("Dismissing showAutomaticUpdateFooter");
            return $http.get("internalapi/updates/ackAutomaticUpdateVersionHistory").then(function (response) {
            });
        };

        function checkAndShowNews() {
            RequestsErrorHandler.specificallyHandled(function () {
                if (ConfigService.getSafe().showNews) {
                    $http.get("internalapi/news/forcurrentversion").then(function (response) {
                        var data = response.data;
                        if (data && data.length > 0) {
                            $uibModal.open({
                                templateUrl: 'static/html/news-modal.html',
                                controller: NewsModalInstanceCtrl,
                                size: "lg",
                                resolve: {
                                    news: function () {
                                        return data;
                                    }
                                }
                            });
                            $http.put("internalapi/news/saveshown");
                        }
                    });
                }
            });
        }

        function checkExpiredIndexers() {
            _.each(ConfigService.getSafe().indexers, function (indexer) {
                if (indexer.vipExpirationDate != null && indexer.vipExpirationDate !== "Lifetime") {
                    var expiryWarning;
                    var expiryDate = moment(indexer.vipExpirationDate, "YYYY-MM-DD");
                    var messagePrefix = "VIP access for indexer " + indexer.name;
                    if (expiryDate < moment()) {
                        expiryWarning = messagePrefix + " expired on " + indexer.vipExpirationDate;
                    } else if (expiryDate.subtract(7, 'days') < moment()) {
                        expiryWarning = messagePrefix + " will expire on " + indexer.vipExpirationDate;
                    }
                    if (expiryWarning) {
                        console.log(expiryWarning);
                        growl.warning(expiryWarning);
                    }
                }
            });
        }

        function checkAndShowWelcome() {
            RequestsErrorHandler.specificallyHandled(function () {
                $http.get("internalapi/welcomeshown").then(function (response) {
                    if (!response.data) {
                        $http.put("internalapi/welcomeshown");
                        var promise = $uibModal.open({
                            templateUrl: 'static/html/welcome-modal.html',
                            controller: WelcomeModalInstanceCtrl,
                            size: "md"
                        });
                        promise.opened.then(function () {
                            welcomeIsBeingShown = true;
                        });
                        promise.closed.then(function () {
                            welcomeIsBeingShown = false;
                        });
                    } else {
                        if (HydraAuthService.getUserInfos().maySeeAdmin) {
                            _.defer(checkAndShowNews);
                            _.defer(checkExpiredIndexers);
                        }
                    }
                }, function () {
                    console.log("Error while checking for welcome")
                });
            });
        }

        checkAndShowWelcome();

        function showUnreadNotifications(unreadNotifications, stompClient) {
            if (unreadNotifications.length > ConfigService.getSafe().notificationConfig.displayNotificationsMax) {
                growl.info(unreadNotifications.length + ' notifications have piled up. <a href=stats/notifications>Go to the notification history to view them.</a>', {disableCountDown: true});
                for (var i = 0; i < unreadNotifications.length; i++) {
                    if (unreadNotifications[i].id === undefined) {
                        console.log("Undefined ID found for notification " + unreadNotifications[i]);
                        continue;
                    }
                    stompClient.send("/app/markNotificationRead", {}, unreadNotifications[i].id);
                }
                return;
            }
            for (var j = 0; j < unreadNotifications.length; j++) {
                var notification = unreadNotifications[j];
                var body = notification.body.replace("\n", "<br>");
                switch (notification.messageType) {
                    case "INFO":
                        growl.info(body);
                        break;
                    case "SUCCESS":
                        growl.success(body);
                        break;
                    case "WARNING":
                        growl.warning(body);
                        break;
                    case "FAILURE":
                        growl.danger(body);
                        break;
                }
                if (notification.id === undefined) {
                    console.log("Undefined ID found for notification " + unreadNotifications[i]);
                    continue;
                }
                stompClient.send("/app/markNotificationRead", {}, notification.id);
            }
        }

        if (ConfigService.getSafe().notificationConfig.displayNotifications && HydraAuthService.getUserInfos().maySeeAdmin) {
            var socket = new SockJS(bootstrapped.baseUrl + 'websocket');
            var stompClient = Stomp.over(socket);
            stompClient.debug = null;
            stompClient.connect({}, function (frame) {
                stompClient.subscribe('/topic/notifications', function (message) {
                    showUnreadNotifications(JSON.parse(message.body), stompClient);
                });
            });
        }

    }
}

angular
    .module('nzbhydraApp')
    .controller('NewsModalInstanceCtrl', NewsModalInstanceCtrl);

function NewsModalInstanceCtrl($scope, $uibModalInstance, news) {
    $scope.news = news;
    $scope.close = function () {
        $uibModalInstance.dismiss();
    };
}

angular
    .module('nzbhydraApp')
    .controller('WelcomeModalInstanceCtrl', WelcomeModalInstanceCtrl);

function WelcomeModalInstanceCtrl($scope, $uibModalInstance, $state, MigrationService) {
    $scope.close = function () {
        $uibModalInstance.dismiss();
    };

    $scope.startMigration = function () {
        $uibModalInstance.dismiss();
        MigrationService.migrate();
    };

    $scope.goToConfig = function () {
        $uibModalInstance.dismiss();
        $state.go("root.config.main");
    }
}<|MERGE_RESOLUTION|>--- conflicted
+++ resolved
@@ -65,10 +65,7 @@
             });
         }
 
-<<<<<<< HEAD
         console.log("Checking for below Java 17.");
-=======
->>>>>>> dc1cc469
 
         function checkForJavaBelow17() {
             GenericStorageService.get("belowJava17", false).then(function (response) {
@@ -85,7 +82,6 @@
             });
         }
 
-<<<<<<< HEAD
         console.log("Checking for failed backup.");
 
         function checkForFailedBackup() {
@@ -94,24 +90,11 @@
                     console.log("Failed backup detected");
                     //headline, message, params, size, textAlign
                     ModalService.open("Failed backup", 'The creation of a backup file has failed. Error message: \"' + response.data.message + '."<br> For details please check the log around ' + response.data.time + '.', {
-=======
-        function checkForManualUpdateTo5x() {
-            GenericStorageService.get("MANUAL_UPDATE_5x", false).then(function (response) {
-                if (response.data !== "" && response.data) {
-                    console.log("Manual update to 5.x necessary");
-                    //headline, message, params, size, textAlign
-                    ModalService.open("Manual update necessary", 'A new version of NZBHydra is available. Unfortunately due to some massive changes an automatic update is not possible (or advisable). Please see ' +
-                        '<a href="https://github.com/theotherp/nzbhydra2/wiki/Updating-from-4.x-to-5.x" target="_blank">the wiki</a> for update instructions.', {
->>>>>>> dc1cc469
                         yes: {
                             text: "OK"
                         }
                     }, undefined, "left");
-<<<<<<< HEAD
                     GenericStorageService.put("FAILED_BACKUP", false, null);
-=======
-                    GenericStorageService.put("MANUAL_UPDATE_5x", false, false);
->>>>>>> dc1cc469
                 }
             });
         }
@@ -154,11 +137,7 @@
             checkForOutdatedWrapper();
             checkForOpenToInternet();
             checkForJavaBelow17();
-<<<<<<< HEAD
             checkForFailedBackup();
-=======
-            checkForManualUpdateTo5x();
->>>>>>> dc1cc469
         }
 
         function retrieveUpdateInfos() {
