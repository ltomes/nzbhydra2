--- conflicted
+++ resolved
@@ -5,11 +5,12 @@
 import joptsimple.OptionSet;
 import org.flywaydb.core.Flyway;
 import org.h2.jdbcx.JdbcDataSource;
+import org.nzbhydra.config.Category;
 import org.nzbhydra.config.ConfigProvider;
-import org.nzbhydra.downloading.DownloadStatusUpdater;
 import org.nzbhydra.genericstorage.GenericStorage;
+import org.nzbhydra.mapping.newznab.RssRoot;
+import org.nzbhydra.migration.FromPythonMigration;
 import org.nzbhydra.misc.BrowserOpener;
-import org.nzbhydra.okhttp.WebAccess;
 import org.nzbhydra.searching.CategoryProvider;
 import org.slf4j.Logger;
 import org.slf4j.LoggerFactory;
@@ -29,6 +30,7 @@
 import org.springframework.context.annotation.Configuration;
 import org.springframework.context.event.EventListener;
 import org.springframework.scheduling.annotation.EnableScheduling;
+import org.springframework.transaction.annotation.Transactional;
 import org.springframework.web.bind.annotation.RequestMapping;
 import org.springframework.web.bind.annotation.RestController;
 import org.springframework.web.client.RestTemplate;
@@ -42,10 +44,7 @@
 import java.net.URI;
 import java.time.LocalDateTime;
 import java.util.Arrays;
-<<<<<<< HEAD
-=======
 import java.util.concurrent.ExecutionException;
->>>>>>> 6b1a94d6
 
 @Configuration
 @EnableAutoConfiguration(exclude = {WebSocketAutoConfiguration.class, AopAutoConfiguration.class, org.springframework.boot.autoconfigure.cache.CacheAutoConfiguration.class})
@@ -281,24 +280,23 @@
         return guavaCacheManager;
     }
 
-
-    @Autowired
-    private DownloadStatusUpdater task;
-
-<<<<<<< HEAD
-=======
+    @RequestMapping(value = "/rss")
+    public RssRoot get() {
+        RssRoot rssRoot = restTemplate.getForObject("http://127.0.0.1:5000/api?apikey=a", RssRoot.class);
+
+        return rssRoot;
+    }
+
+    @Autowired
+    private FromPythonMigration migration;
+
     @RequestMapping(value = "/migrate")
     public String delete() throws Exception {
         migration.migrateFromUrl("http://127.0.0.1:5075/", true);
->>>>>>> 6b1a94d6
-
-
-<<<<<<< HEAD
-    @RequestMapping(value = "/updatestatus")
-    public String getCats() {
-        task.checkHistoryStatus();
-        return "ok";
-=======
+
+        return "Ok";
+    }
+
 
     @Autowired
     private WebAccess webAccess;
@@ -313,7 +311,6 @@
     @Transactional
     public String test() throws IOException, ExecutionException, InterruptedException {
         return "Ok";
->>>>>>> 6b1a94d6
     }
 
 
