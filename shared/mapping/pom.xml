<?xml version="1.0" encoding="UTF-8"?>
<!--suppress VulnerableLibrariesLocal -->
<project xmlns="http://maven.apache.org/POM/4.0.0" xmlns:xsi="http://www.w3.org/2001/XMLSchema-instance" xsi:schemaLocation="http://maven.apache.org/POM/4.0.0 http://maven.apache.org/xsd/maven-4.0.0.xsd">
    <modelVersion>4.0.0</modelVersion>

    <parent>
        <groupId>org.nzbhydra</groupId>
        <artifactId>shared</artifactId>
<<<<<<< HEAD
        <version>5.0.1-SNAPSHOT</version>
=======
        <version>5.0.1</version>
>>>>>>> c4e3c825
    </parent>

    <artifactId>mapping</artifactId>
    <packaging>jar</packaging>

    <dependencies>
        <dependency>
            <groupId>org.projectlombok</groupId>
            <artifactId>lombok</artifactId>
            <version>${lombok.version}</version>
        </dependency>
        <dependency>
            <groupId>com.google.guava</groupId>
            <artifactId>guava</artifactId>
            <version>${guava.version}</version>
        </dependency>
        <dependency>
            <groupId>com.fasterxml.jackson.core</groupId>
            <artifactId>jackson-annotations</artifactId>
            <version>${jackson.version}</version>
        </dependency>
        <dependency>
            <groupId>com.fasterxml.jackson.core</groupId>
            <artifactId>jackson-databind</artifactId>
            <version>${jackson.version}</version>
            <exclusions>
                <exclusion>
                    <artifactId>jackson-annotations</artifactId>
                    <groupId>com.fasterxml.jackson.core</groupId>
                </exclusion>
            </exclusions>
        </dependency>
        <dependency>
            <groupId>com.fasterxml.jackson.datatype</groupId>
            <artifactId>jackson-datatype-jdk8</artifactId>
            <version>${jackson.version}</version>
        </dependency>
        <dependency>
            <groupId>com.fasterxml.jackson.dataformat</groupId>
            <artifactId>jackson-dataformat-yaml</artifactId>
            <version>${jackson.version}</version>
        </dependency>
        <dependency>
            <groupId>com.fasterxml.jackson.core</groupId>
            <artifactId>jackson-annotations</artifactId>
            <version>${jackson.version}</version>
        </dependency>
        <dependency>
            <groupId>com.fasterxml.jackson.datatype</groupId>
            <artifactId>jackson-datatype-jsr310</artifactId>
            <version>${jackson.version}</version>
            <exclusions>
                <exclusion>
                    <artifactId>jackson-annotations</artifactId>
                    <groupId>com.fasterxml.jackson.core</groupId>
                </exclusion>
            </exclusions>
        </dependency>
        <dependency>
            <groupId>org.javers</groupId>
            <artifactId>javers-core</artifactId>
            <version>${javers-core.version}</version>
        </dependency>
        <dependency>
            <groupId>org.springframework.boot</groupId>
            <artifactId>spring-boot</artifactId>
            <version>${spring.boot.version}</version>
        </dependency>


        <dependency>
            <groupId>jakarta.xml.bind</groupId>
            <artifactId>jakarta.xml.bind-api</artifactId>
            <version>4.0.0</version>
        </dependency>

        <dependency>
            <groupId>com.sun.xml.bind</groupId>
            <artifactId>jaxb-impl</artifactId>
            <version>4.0.0</version>
            <scope>runtime</scope>
        </dependency>

        <dependency>
            <groupId>org.junit.jupiter</groupId>
            <artifactId>junit-jupiter-engine</artifactId>
            <version>5.9.0</version>
            <scope>test</scope>
        </dependency>
        <dependency>
            <groupId>org.assertj</groupId>
            <artifactId>assertj-core</artifactId>
            <version>3.23.1</version>
            <scope>test</scope>
        </dependency>

    </dependencies>


</project><|MERGE_RESOLUTION|>--- conflicted
+++ resolved
@@ -6,11 +6,7 @@
     <parent>
         <groupId>org.nzbhydra</groupId>
         <artifactId>shared</artifactId>
-<<<<<<< HEAD
-        <version>5.0.1-SNAPSHOT</version>
-=======
         <version>5.0.1</version>
->>>>>>> c4e3c825
     </parent>
 
     <artifactId>mapping</artifactId>
